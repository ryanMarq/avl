# Changelog

### Added
<<<<<<< HEAD
 - [#31](https://github.com/projectapheleia/avl/issues/31) Factory(): Make default option for get_variable optional

### Fixed
=======

### Fixed
 - [#32](https://github.com/projectapheleia/avl/issues/32) Object(): use assignment instead of setattr to set logger methods
>>>>>>> c924e898

## [v0.2.2] - 2025-09-09

### Added
- [#21](https://github.com/projectapheleia/avl/issues/21) Export coverage analysis script as part of release

### Fixed
- [#30](https://github.com/projectapheleia/avl/issues/30) Coverbin(): Handle None values
- [#29](https://github.com/projectapheleia/avl/issues/29) Object(): remove_constraints() not working
- [#28](https://github.com/projectapheleia/avl/issues/28) Object(): Randomization performance when randomizing large variable sets with no constraints
- [#27](https://github.com/projectapheleia/avl/issues/27) Trace(): Lists / Dicts containing Vars() not displayed properly
- [#26](https://github.com/projectapheleia/avl/issues/26) Trace(): Empty trace causing error in report_phase()
- [#25](https://github.com/projectapheleia/avl/issues/25) List(): Clear calls push event causing underflow on blocking_pop()

## [v0.2.1] - 2025-08-05

### Added
- [#19](https://github.com/projectapheleia/avl/issues/19) Add helper issue in struct to detect flattened struct and automatically assign / inspect

### Fixed
- [#20](https://github.com/projectapheleia/avl/issues/20) Randomization limited when using hard or soft constraints dynamically
- [#18](https://github.com/projectapheleia/avl/issues/18) Print left in trace.py

## [v0.2.0] - 2025-08-04

### Added
- [#15](https://github.com/projectapheleia/avl/issues/13) Memory Model Required
- [#13](https://github.com/projectapheleia/avl/issues/13) Trace function

### Fixed
- [#14](https://github.com/projectapheleia/avl/issues/14) Factory.get_variable Specificness Algorithm
    - Added specificity function - but public so can be overridden by user if they have a better mechanism
- [#17](https://github.com/projectapheleia/avl/issues/17) avl.sh doesn't work on macos
- [#16](https://github.com/projectapheleia/avl/issues/16) Uint32 randomized incorrectly - inherits from Logic not Uint
- [#11](https://github.com/projectapheleia/avl/issues/11) Vars have a 'name' attribute whose purpose is unclear
    - Backwards compatible - users will get deprecated warning only
- [#10](https://github.com/projectapheleia/avl/issues/10) Implement setter for the 'value' field of each Var type
- [#9](https://github.com/projectapheleia/avl/issues/9) Cannot access struct fields when using Verilator

## [v0.1.2] - 2025-06-30

### Added
- Examples use symlink to common Makefile for easier maintenance

### Fixed
- [#5](https://github.com/projectapheleia/avl/issues/5) atexit not called by Questa or VCS. Flush log fails at end of sim
- [#6](https://github.com/projectapheleia/avl/issues/6) Copying of sized int and uint fails due to missing width parameter
- [#7](https://github.com/projectapheleia/avl/issues/7) Example makefiles not compatible with Questa and VCS

## [v0.1.1] - 2025-06-26

### Added
- [#4](https://github.com/projectapheleia/avl/issues/4) Improve printing of objects

### Fixed
- [#2](https://github.com/projectapheleia/avl/issues/2) Ticker calling self.log (deprecated function)
- [#3](https://github.com/projectapheleia/avl/issues/3) Copy enum fails due to addition values parameter in __init__

## [v0.1.0] - 2025-06-19

### Added
- First public release.<|MERGE_RESOLUTION|>--- conflicted
+++ resolved
@@ -1,15 +1,10 @@
 # Changelog
 
 ### Added
-<<<<<<< HEAD
  - [#31](https://github.com/projectapheleia/avl/issues/31) Factory(): Make default option for get_variable optional
 
 ### Fixed
-=======
-
-### Fixed
  - [#32](https://github.com/projectapheleia/avl/issues/32) Object(): use assignment instead of setattr to set logger methods
->>>>>>> c924e898
 
 ## [v0.2.2] - 2025-09-09
 
